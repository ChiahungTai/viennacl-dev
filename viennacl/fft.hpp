--- conflicted
+++ resolved
@@ -38,314 +38,9 @@
   {
     namespace fft
     {
-
-<<<<<<< HEAD
-        inline bool is_radix2(vcl_size_t data_size) {
-            return !((data_size > 2) && (data_size & (data_size - 1)));
-
-        }
-
-        inline vcl_size_t next_power_2(vcl_size_t n) {
-            n = n - 1;
-
-            vcl_size_t power = 1;
-
-            while(power < sizeof(vcl_size_t) * 8) {
-                n = n | (n >> power);
-                power *= 2;
-            }
-
-            return n + 1;
-        }
-
-        inline vcl_size_t num_bits(vcl_size_t size)
-        {
-            vcl_size_t bits_datasize = 0;
-            vcl_size_t ds = 1;
-
-            while(ds < size)
-            {
-                ds = ds << 1;
-                bits_datasize++;
-            }
-
-            return bits_datasize;
-        }
-
-
-        /**
-         * @brief Direct algorithm for computing Fourier transformation.
-         *
-         * Works on any sizes of data.
-         * Serial implementation has o(n^2) complexity
-        */
-        template<class SCALARTYPE>
-        void direct(const viennacl::ocl::handle<cl_mem>& in,
-                    const viennacl::ocl::handle<cl_mem>& out,
-                    vcl_size_t size,
-                    vcl_size_t stride,
-                    vcl_size_t batch_num,
-                    SCALARTYPE sign = -1.0f,
-                    FFT_DATA_ORDER::DATA_ORDER data_order = FFT_DATA_ORDER::ROW_MAJOR
-                    )
-        {
-          viennacl::ocl::context & ctx = const_cast<viennacl::ocl::context &>(in.context());
-          viennacl::linalg::opencl::kernels::fft<SCALARTYPE>::init(ctx);
-
-          std::string program_string = viennacl::linalg::opencl::kernels::matrix_legacy<SCALARTYPE, row_major>::program_name();
-          if (data_order == FFT_DATA_ORDER::COL_MAJOR)
-          {
-            viennacl::linalg::opencl::kernels::matrix_legacy<SCALARTYPE, column_major>::init(ctx);
-            program_string = viennacl::linalg::opencl::kernels::matrix_legacy<SCALARTYPE, column_major>::program_name();
-          }
-          else
-            viennacl::linalg::opencl::kernels::matrix_legacy<SCALARTYPE, row_major>::init(ctx);
-          viennacl::ocl::kernel& kernel = ctx.get_kernel(program_string, "fft_direct");
-          viennacl::ocl::enqueue(kernel(in, out, static_cast<cl_uint>(size), static_cast<cl_uint>(stride), static_cast<cl_uint>(batch_num), sign));
-        }
-
-        /*
-        * This function performs reorder of input data. Indexes are sorted in bit-reversal order.
-        * Such reordering should be done before in-place FFT.
-        */
-        template <typename SCALARTYPE>
-        void reorder(const viennacl::ocl::handle<cl_mem>& in,
-                     vcl_size_t size,
-                     vcl_size_t stride,
-                     vcl_size_t bits_datasize,
-                     vcl_size_t batch_num,
-                     FFT_DATA_ORDER::DATA_ORDER data_order = FFT_DATA_ORDER::ROW_MAJOR
-                     )
-        {
-          viennacl::ocl::context & ctx = const_cast<viennacl::ocl::context &>(in.context());
-          viennacl::linalg::opencl::kernels::fft<SCALARTYPE>::init(ctx);
-
-          std::string program_string = viennacl::linalg::opencl::kernels::matrix_legacy<SCALARTYPE, row_major>::program_name();
-          if (data_order == FFT_DATA_ORDER::COL_MAJOR)
-          {
-            viennacl::linalg::opencl::kernels::matrix_legacy<SCALARTYPE, column_major>::init(ctx);
-            program_string = viennacl::linalg::opencl::kernels::matrix_legacy<SCALARTYPE, column_major>::program_name();
-          }
-          else
-            viennacl::linalg::opencl::kernels::matrix_legacy<SCALARTYPE, row_major>::init(ctx);
-
-          viennacl::ocl::kernel& kernel = ctx.get_kernel(program_string, "fft_reorder");
-          viennacl::ocl::enqueue(kernel(in,
-                                        static_cast<cl_uint>(bits_datasize),
-                                        static_cast<cl_uint>(size),
-                                        static_cast<cl_uint>(stride),
-                                        static_cast<cl_uint>(batch_num)
-                                       )
-                                );
-        }
-
-        /**
-         * @brief Radix-2 algorithm for computing Fourier transformation.
-         *
-         * Works only on power-of-two sizes of data.
-         * Serial implementation has o(n * lg n) complexity.
-         * This is a Cooley-Tukey algorithm
-        */
-        template<class SCALARTYPE>
-        void radix2(const viennacl::ocl::handle<cl_mem>& in,
-                    vcl_size_t size,
-                    vcl_size_t stride,
-                    vcl_size_t batch_num,
-                    SCALARTYPE sign = -1.0f,
-                    FFT_DATA_ORDER::DATA_ORDER data_order = FFT_DATA_ORDER::ROW_MAJOR
-                    )
-        {
-          viennacl::ocl::context & ctx = const_cast<viennacl::ocl::context &>(in.context());
-          viennacl::linalg::opencl::kernels::fft<SCALARTYPE>::init(ctx);
-
-            assert(batch_num != 0);
-            assert(is_radix2(size));
-
-            std::string program_string = viennacl::linalg::opencl::kernels::matrix_legacy<SCALARTYPE, row_major>::program_name();
-            if (data_order == FFT_DATA_ORDER::COL_MAJOR)
-            {
-              viennacl::linalg::opencl::kernels::matrix_legacy<SCALARTYPE, column_major>::init(ctx);
-              program_string = viennacl::linalg::opencl::kernels::matrix_legacy<SCALARTYPE, column_major>::program_name();
-            }
-            else
-              viennacl::linalg::opencl::kernels::matrix_legacy<SCALARTYPE, row_major>::init(ctx);
-
-            vcl_size_t bits_datasize = num_bits(size);
-
-            if(size <= MAX_LOCAL_POINTS_NUM)
-            {
-                viennacl::ocl::kernel& kernel = ctx.get_kernel(program_string, "fft_radix2_local");
-                viennacl::ocl::enqueue(kernel(in,
-                                              viennacl::ocl::local_mem((size * 4) * sizeof(SCALARTYPE)),
-                                              static_cast<cl_uint>(bits_datasize),
-                                              static_cast<cl_uint>(size),
-                                              static_cast<cl_uint>(stride),
-                                              static_cast<cl_uint>(batch_num),
-                                              sign));
-            }
-            else
-            {
-                reorder<SCALARTYPE>(in, size, stride, bits_datasize, batch_num);
-
-                for(vcl_size_t step = 0; step < bits_datasize; step++)
-                {
-                    viennacl::ocl::kernel& kernel = ctx.get_kernel(program_string, "fft_radix2");
-                    viennacl::ocl::enqueue(kernel(in,
-                                                  static_cast<cl_uint>(step),
-                                                  static_cast<cl_uint>(bits_datasize),
-                                                  static_cast<cl_uint>(size),
-                                                  static_cast<cl_uint>(stride),
-                                                  static_cast<cl_uint>(batch_num),
-                                                  sign));
-                }
-
-            }
-        }
-
-        /**
-         * @brief Bluestein's algorithm for computing Fourier transformation.
-         *
-         * Currently,  Works only for sizes of input data which less than 2^16.
-         * Uses a lot of additional memory, but should be fast for any size of data.
-         * Serial implementation has something about o(n * lg n) complexity
-        */
-        template<class SCALARTYPE, unsigned int ALIGNMENT>
-        void bluestein(viennacl::vector<SCALARTYPE, ALIGNMENT>& in,
-                       viennacl::vector<SCALARTYPE, ALIGNMENT>& out,
-                       vcl_size_t /*batch_num*/)
-        {
-          viennacl::ocl::context & ctx = const_cast<viennacl::ocl::context &>(viennacl::traits::opencl_handle(in).context());
-          viennacl::linalg::opencl::kernels::fft<SCALARTYPE>::init(ctx);
-
-          vcl_size_t size = in.size() >> 1;
-          vcl_size_t ext_size = next_power_2(2 * size - 1);
-
-          viennacl::vector<SCALARTYPE, ALIGNMENT> A(ext_size << 1, viennacl::traits::context(in));
-          viennacl::vector<SCALARTYPE, ALIGNMENT> B(ext_size << 1, viennacl::traits::context(in));
-
-          viennacl::vector<SCALARTYPE, ALIGNMENT> Z(ext_size << 1, viennacl::traits::context(in));
-
-            {
-                viennacl::ocl::kernel& kernel = ctx.get_kernel(viennacl::linalg::opencl::kernels::fft<SCALARTYPE>::program_name(), "zero2");
-                viennacl::ocl::enqueue(kernel(
-                                            A,
-                                            B,
-                                            static_cast<cl_uint>(ext_size)
-                                            ));
-
-            }
-            {
-                viennacl::ocl::kernel& kernel = ctx.get_kernel(viennacl::linalg::opencl::kernels::fft<SCALARTYPE>::program_name(), "bluestein_pre");
-                viennacl::ocl::enqueue(kernel(
-                                           in,
-                                           A,
-                                           B,
-                                           static_cast<cl_uint>(size),
-                                           static_cast<cl_uint>(ext_size)
-                                       ));
-            }
-
-            viennacl::linalg::convolve_i(A, B, Z);
-
-            {
-                viennacl::ocl::kernel& kernel = ctx.get_kernel(viennacl::linalg::opencl::kernels::fft<SCALARTYPE>::program_name(), "bluestein_post");
-                viennacl::ocl::enqueue(kernel(
-                                            Z,
-                                            out,
-                                            static_cast<cl_uint>(size)
-                                            ));
-            }
-        }
-
-        template<class SCALARTYPE, unsigned int ALIGNMENT>
-        void multiply(viennacl::vector<SCALARTYPE, ALIGNMENT> const & input1,
-                      viennacl::vector<SCALARTYPE, ALIGNMENT> const & input2,
-                      viennacl::vector<SCALARTYPE, ALIGNMENT> & output)
-        {
-          viennacl::ocl::context & ctx = const_cast<viennacl::ocl::context &>(viennacl::traits::opencl_handle(input1).context());
-          viennacl::linalg::opencl::kernels::fft<SCALARTYPE>::init(ctx);
-          vcl_size_t size = input1.size() >> 1;
-          viennacl::ocl::kernel& kernel = ctx.get_kernel(viennacl::linalg::opencl::kernels::fft<SCALARTYPE>::program_name(), "fft_mult_vec");
-          viennacl::ocl::enqueue(kernel(input1, input2, output, static_cast<cl_uint>(size)));
-        }
-
-        template<class SCALARTYPE, unsigned int ALIGNMENT>
-        void normalize(viennacl::vector<SCALARTYPE, ALIGNMENT> & input)
-        {
-          viennacl::ocl::context & ctx = const_cast<viennacl::ocl::context &>(viennacl::traits::opencl_handle(input).context());
-          viennacl::linalg::opencl::kernels::fft<SCALARTYPE>::init(ctx);
-
-          viennacl::ocl::kernel& kernel = ctx.get_kernel(viennacl::linalg::opencl::kernels::fft<SCALARTYPE>::program_name(), "fft_div_vec_scalar");
-          vcl_size_t size = input.size() >> 1;
-          SCALARTYPE norm_factor = static_cast<SCALARTYPE>(size);
-          viennacl::ocl::enqueue(kernel(input, static_cast<cl_uint>(size), norm_factor));
-        }
-
-        template<class SCALARTYPE, unsigned int ALIGNMENT>
-        void transpose(viennacl::matrix<SCALARTYPE, viennacl::row_major, ALIGNMENT> & input)
-        {
-          viennacl::ocl::context & ctx = const_cast<viennacl::ocl::context &>(viennacl::traits::opencl_handle(input).context());
-          viennacl::linalg::opencl::kernels::fft<SCALARTYPE>::init(ctx);
-
-          viennacl::ocl::kernel& kernel = ctx.get_kernel(viennacl::linalg::opencl::kernels::fft<SCALARTYPE>::program_name(), "transpose_inplace");
-          viennacl::ocl::enqueue(kernel(input,
-                                        static_cast<cl_uint>(input.internal_size1()),
-                                        static_cast<cl_uint>(input.internal_size2()) >> 1));
-        }
-
-        template<class SCALARTYPE, unsigned int ALIGNMENT>
-        void transpose(viennacl::matrix<SCALARTYPE, viennacl::row_major, ALIGNMENT> const & input,
-                       viennacl::matrix<SCALARTYPE, viennacl::row_major, ALIGNMENT> & output)
-        {
-          viennacl::ocl::context & ctx = const_cast<viennacl::ocl::context &>(viennacl::traits::opencl_handle(input).context());
-          viennacl::linalg::opencl::kernels::fft<SCALARTYPE>::init(ctx);
-
-          viennacl::ocl::kernel& kernel = ctx.get_kernel(viennacl::linalg::opencl::kernels::fft<SCALARTYPE>::program_name(), "transpose");
-          viennacl::ocl::enqueue(kernel(input,
-                                        output,
-                                        static_cast<cl_uint>(input.internal_size1()),
-                                        static_cast<cl_uint>(input.internal_size2() >> 1))
-                                );
-        }
-
-        template<class SCALARTYPE>
-        void real_to_complex(viennacl::vector_base<SCALARTYPE> const & in,
-                             viennacl::vector_base<SCALARTYPE> & out,
-                             vcl_size_t size)
-        {
-          viennacl::ocl::context & ctx = const_cast<viennacl::ocl::context &>(viennacl::traits::opencl_handle(in).context());
-          viennacl::linalg::opencl::kernels::fft<SCALARTYPE>::init(ctx);
-          viennacl::ocl::kernel & kernel = ctx.get_kernel(viennacl::linalg::opencl::kernels::fft<SCALARTYPE>::program_name(), "real_to_complex");
-          viennacl::ocl::enqueue(kernel(in, out, static_cast<cl_uint>(size)));
-        }
-
-        template<class SCALARTYPE>
-        void complex_to_real(viennacl::vector_base<SCALARTYPE> const & in,
-                             viennacl::vector_base<SCALARTYPE>& out,
-                             vcl_size_t size)
-        {
-          viennacl::ocl::context & ctx = const_cast<viennacl::ocl::context &>(viennacl::traits::opencl_handle(in).context());
-          viennacl::linalg::opencl::kernels::fft<SCALARTYPE>::init(ctx);
-          viennacl::ocl::kernel& kernel = ctx.get_kernel(viennacl::linalg::opencl::kernels::fft<SCALARTYPE>::program_name(), "complex_to_real");
-          viennacl::ocl::enqueue(kernel(in, out, static_cast<cl_uint>(size)));
-        }
-
-        template<class SCALARTYPE>
-        void reverse(viennacl::vector_base<SCALARTYPE>& in)
-        {
-          viennacl::ocl::context & ctx = const_cast<viennacl::ocl::context &>(viennacl::traits::opencl_handle(in).context());
-          viennacl::linalg::opencl::kernels::fft<SCALARTYPE>::init(ctx);
-          vcl_size_t size = in.size();
-          viennacl::ocl::kernel& kernel = ctx.get_kernel(viennacl::linalg::opencl::kernels::fft<SCALARTYPE>::program_name(), "reverse_inplace");
-          viennacl::ocl::enqueue(kernel(in, static_cast<cl_uint>(size)));
-        }
-
-=======
       inline bool is_radix2(vcl_size_t data_size)
       {
         return !((data_size > 2) && (data_size & (data_size - 1)));
->>>>>>> 222cc426
-
       }
     } //namespace fft
   } //namespace detail
